"""tifeatures.dbmodel: database events."""

from typing import Any, Dict, List, Optional

from buildpg import asyncpg
from pydantic import BaseModel, Field


class Column(BaseModel):
    """Model for database Column."""

    name: str
    type: str
    description: Optional[str]

    @property
    def json_type(self) -> str:
        """Return JSON field type."""
        pgtype = self.type

        if any(
            [
                pgtype.startswith("int"),
                pgtype.startswith("num"),
                pgtype.startswith("float"),
            ]
        ):
            return "number"

        if pgtype.startswith("bool"):
            return "boolean"

        if pgtype.endswith("[]"):
            return "array"

        if any([pgtype.startswith("json"), pgtype.startswith("geo")]):
            return "object"

        return "string"


class GeometryColumn(BaseModel):
    """Model for PostGIS geometry/geography column."""

    name: str
    bounds: List[float]
    srid: int
    geometry_type: str


class Table(BaseModel):
    """Model for DB Table."""

    id: str
    table: str
    dbschema: str = Field(..., alias="schema")
    description: Optional[str]
    id_column: Optional[str]
    geometry_columns: List[GeometryColumn]
    properties: List[Column]

    @property
    def datetime_columns(self) -> List[Column]:
        """Return the name of all timestamptz columns."""
        return [p for p in self.properties if p.type.startswith("timestamp")]

    def datetime_column(self, name: Optional[str] = None) -> Optional[Column]:
        """Return the Column for either the passed in tstz column or the first tstz column."""
        for col in self.datetime_columns:
            if name is None or col.name == name:
                return col

        return None

    def geometry_column(self, name: Optional[str] = None) -> Optional[GeometryColumn]:
        """Return the name of the first geometry column."""
<<<<<<< HEAD
        if (
            self.geometry_columns is not None
            and len(self.geometry_columns) > 0
            and gcol != "none"
        ):
            for c in self.geometry_columns:
                if gcol is None or c.name == gcol:
                    return c
=======
        if self.geometry_columns:
            for col in self.geometry_columns:
                if name is None or col.name == name:
                    return col
>>>>>>> edf811bd

        return None

    @property
    def id_column_info(self) -> Column:  # type: ignore
        """Return Column for a unique identifier."""
        for col in self.properties:
            if col.name == self.id_column:
                return col

    def columns(self, properties: Optional[List[str]] = None) -> List[str]:
        """Return table columns optionally filtered to only include columns from properties."""
        cols = [c.name for c in self.properties]
        if properties is not None:
            if self.id_column is not None and self.id_column not in properties:
                properties.append(self.id_column)

            geom_col = self.geometry_column()
            if geom_col:
                properties.append(geom_col.name)

            cols = [col for col in cols if col in properties]

        if len(cols) < 1:
            raise TypeError("No columns selected")

        return cols

    def get_column(self, property_name: str) -> Optional[Column]:
        """Return column info."""
        for p in self.properties:
            if p.name == property_name:
                return p

        return None


Database = Dict[str, Dict[str, Any]]


async def get_table_index(
    db_pool: asyncpg.BuildPgPool,
    schemas: Optional[List[str]] = ["public"],
    tables: Optional[List[str]] = None,
    spatial: bool = True,
) -> Database:
    """Fetch Table index."""

    query = """
        WITH t AS (
            SELECT
                schemaname,
                tablename,
                format('%I.%I', schemaname, tablename) as id,
                format('%I.%I', schemaname, tablename)::regclass as t_oid,
                obj_description(format('%I.%I', schemaname, tablename)::regclass, 'pg_class') as description,
                (
                    SELECT
                        attname
                    FROM
                        pg_index i
                        JOIN pg_attribute a ON
                            a.attrelid = i.indrelid
                            AND a.attnum = ANY(i.indkey)
                    WHERE
                        i.indrelid = format('%I.%I', schemaname, tablename)::regclass
                        AND
                        (i.indisunique OR i.indisprimary)
                    ORDER BY i.indisprimary
                    LIMIT 1
                ) as pk,
                (
                    SELECT
                        jsonb_agg(
                            jsonb_build_object(
                                'name', attname,
                                'type', format_type(atttypid, null),
                                'description', col_description(attrelid, attnum)
                            )
                        )
                    FROM
                        pg_attribute
                    WHERE
                        attnum>0
                        AND attrelid=format('%I.%I', schemaname, tablename)::regclass
                ) as columns,
                (
                    SELECT
                        coalesce(jsonb_agg(
                            jsonb_build_object(
                                'name', f_geometry_column,
                                'srid', srid,
                                'geometry_type', type,
                                'bounds',
                                    CASE WHEN srid IS NOT NULL AND srid != 0 THEN
                                        (
                                            SELECT
                                                ARRAY[
                                                    ST_XMin(extent.geom),
                                                    ST_YMin(extent.geom),
                                                    ST_XMax(extent.geom),
                                                    ST_YMax(extent.geom)
                                                ]
                                            FROM (
                                                SELECT
                                                    coalesce(
                                                        ST_Transform(
                                                            ST_SetSRID(
                                                                ST_EstimatedExtent(f_table_schema, f_table_name, f_geometry_column),
                                                                srid
                                                            ),
                                                            4326
                                                        ),
                                                        ST_MakeEnvelope(-180, -90, 180, 90, 4326)
                                                    ) as geom
                                                ) AS extent
                                        )
                                    ELSE ARRAY[-180,-90,180,90]
                                    END
                            )
                        ),'[]'::jsonb)
                    FROM
                        (
                        SELECT f_table_schema, f_table_name, f_geometry_column, srid, type
                        FROM geometry_columns
                        UNION ALL
                        SELECT f_table_schema, f_table_name, f_geography_column, 4326, type
                        FROM geography_columns
                        ) as geo
                    WHERE
                        f_table_schema = schemaname
                        AND f_table_name = tablename
                ) as geometry_columns
            FROM
                pg_tables
            WHERE
                schemaname NOT IN ('pg_catalog', 'information_schema')
                AND tablename NOT IN ('spatial_ref_sys','geometry_columns')
                AND (:schemas::text[] IS NULL OR schemaname = ANY (:schemas))
                AND (:tables::text[] IS NULL OR tablename = ANY (:tables))

        )
        SELECT
                id,
                schemaname as dbschema,
                tablename as tablename,
                geometry_columns,
                pk as id_col,
                columns as properties,
                description
        FROM t
        WHERE :spatial = FALSE OR jsonb_array_length(geometry_columns)>=1
        ;
    """

    async with db_pool.acquire() as conn:
        rows = await conn.fetch_b(
            query, schemas=schemas, tables=tables, spatial=spatial
        )
        keys = [
            "id",
            "schema",
            "table",
            "geometry_columns",
            "id_column",
            "properties",
            "description",
        ]
        return {row["id"]: dict(zip(keys, tuple(row))) for row in rows}<|MERGE_RESOLUTION|>--- conflicted
+++ resolved
@@ -74,21 +74,12 @@
 
     def geometry_column(self, name: Optional[str] = None) -> Optional[GeometryColumn]:
         """Return the name of the first geometry column."""
-<<<<<<< HEAD
-        if (
-            self.geometry_columns is not None
-            and len(self.geometry_columns) > 0
-            and gcol != "none"
-        ):
-            for c in self.geometry_columns:
-                if gcol is None or c.name == gcol:
-                    return c
-=======
-        if self.geometry_columns:
-            for col in self.geometry_columns:
-                if name is None or col.name == name:
-                    return col
->>>>>>> edf811bd
+        if name and name.lower() == "none":
+            return None
+
+        for col in self.geometry_columns:
+            if name is None or col.name == name:
+                return col
 
         return None
 
